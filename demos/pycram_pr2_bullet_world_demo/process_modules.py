--- conflicted
+++ resolved
@@ -203,11 +203,7 @@
 
             objects = BulletWorld.current_bullet_world.get_objects_by_type(object_type)
             for obj in objects:
-<<<<<<< HEAD
-                if btr.visible(obj, robot.get_link_position(cam_frame_name)):
-=======
                 if btr.visible(obj, robot.get_link_position_and_orientation(cam_frame_name), front_facing_axis):
->>>>>>> 0f79e20f
                     return obj
 
 
